"""
HSI Classifier
Copyright (C) 2021 Josef Brandt, University of Gothenburg <josef.brandt@gu.se>

This program is free software: you can redistribute it and/or modify
it under the terms of the GNU General Public License as published by
the Free Software Foundation, either version 3 of the License, or
(at your option) any later version.

This program is distributed in the hope that it will be useful,
but WITHOUT ANY WARRANTY; without even the implied warranty of
MERCHANTABILITY or FITNESS FOR A PARTICULAR PURPOSE.  See the
GNU General Public License for more details.

You should have received a copy of the GNU General Public License
along with this program, see COPYING.
If not, see <https://www.gnu.org/licenses/>.
"""

import random
from PyQt5 import QtWidgets, QtGui, QtCore
import matplotlib.pyplot as plt
from matplotlib.backends.backend_qt5agg import FigureCanvasQTAgg as FigureCanvas
from matplotlib.backend_bases import MouseEvent, MouseButton, PickEvent
import numpy as np
from typing import List, Dict, TYPE_CHECKING, cast, Union

from logger import getLogger
from gui.scatterPlot import ScatterPlot
# from SpectraProcessing.descriptors import DescriptorLibrary, DescriptorSet, TriangleDescriptor

if TYPE_CHECKING:
    from gui.HSIEvaluator import MainWindow
    from logging import Logger


class ResultPlots(QtWidgets.QWidget):
    linestyles: List[Union[str, tuple]] = ["-", "--", "-.",
                                           (0, (1, 10)),
                                           (0, (1, 1)),
                                           (0, (5, 10)),
                                           (0, (5, 1)),
                                           (0, (3, 10, 1, 10)),
                                           (0, (3, 5, 1, 5)),
                                           (0, (3, 1, 1, 1)),
                                           (0, (3, 5, 1, 5, 1, 5))]

    def __init__(self):
        super(ResultPlots, self).__init__()
        self._mainWindow: Union[None, 'MainWindow'] = None
        self._logger: 'Logger' = getLogger("ResultPlots")

        self._numSpecSpinner: QtWidgets.QSpinBox = QtWidgets.QSpinBox()
        self._showAllCheckBox: QtWidgets.QCheckBox = QtWidgets.QCheckBox()
        self._seedSpinner: QtWidgets.QSpinBox = QtWidgets.QSpinBox()

        self._specPlot: 'SpecPlot' = SpecPlot(self)
        self._scatterPlot: 'ScatterPlot' = ScatterPlot()

        self._tabView: QtWidgets.QTabWidget = QtWidgets.QTabWidget()
        self._configureWidgets()
        self._createLayout()

    def setMainWinRef(self, mainWin: 'MainWindow') -> None:
        self._mainWindow = mainWin
        self._specPlot.setMainWindow(mainWin)
        self._scatterPlot.setMainWindow(mainWin)

    def getMaxNumOfSpectraPerCls(self) -> int:
        """
        Gets the max number of spectra per class for previewing in the spectra and the scatter plot.
        """
        return self._numSpecSpinner.value()

    def getRandomSeed(self) -> int:
        """
        Gets the desired random seed.
        """
        return self._seedSpinner.value()

    def setClassAndSampleLabels(self, classLabels, sampleNames) -> None:
        self._specPlot.setClassAndSampleNames(classLabels, sampleNames)
        self._scatterPlot.setClassAndSampleNames(classLabels, sampleNames)

    @QtCore.pyqtSlot(str)
    def switchToDescriptorSet(self, descSetName: str) -> None:
        self._specPlot.switchToDescriptorSet(descSetName)

    @QtCore.pyqtSlot(np.ndarray)
    def updateSpecPlot(self, spectra: np.ndarray) -> None:
        self._specPlot.resetPlots()
        self._specPlot.updatePlot(spectra)
        self._specPlot.finishPlotting()

    @QtCore.pyqtSlot(np.ndarray)
    def updateScatterPlot(self, spectra: np.ndarray) -> None:
        self._scatterPlot.resetPlots()
        self._scatterPlot.updatePlot(spectra)
        self._scatterPlot.finishPlotting()

    # def getDecsriptorLibrary(self) -> DescriptorLibrary:
    #     return self._specPlot.getDecsriptorLibrary()
    #
    # def setDescriptorLibrary(self, descLib: 'DescriptorLibrary') -> None:
    #     self._specPlot.setDescriptorLibrary(descLib)

    def getShowAllSamples(self) -> bool:
        """
        Returns if the spectra of all samples are to be shown or only from the currently active sampleview.
        """
        return self._showAllCheckBox.isChecked()

    def clearPlots(self) -> None:
        """
        Clears the plots. Called before updating the preprocessed spectra.
        """
        self._specPlot.resetPlots()
        self._scatterPlot.resetPlots()

    def updatePlots(self) -> None:
        """
        Update the scatter and spectra plot.
        :return:
        """
<<<<<<< HEAD
        def getLegendName() -> str:
            if sampleName is None:
                nameForLegend = cls_name
            else:
                nameForLegend = f"{cls_name} from {sampleName[:15]}"
            return nameForLegend

        preprocessors: List['Preprocessor'] = self._mainWindow.getPreprocessors()

        for i, (cls_name, cls_specs) in enumerate(specs.items()):
            color = [i / 255 for i in self._mainWindow.getColorOfClass(cls_name)]
            cls_specs = self._limitSpecNumber(cls_specs)
            cls_specs = self._preprocessSpectra(cls_specs, preprocessors, backgroundSpec)

            legendName = getLegendName()
            self._specPlot.plotSpectra(cls_specs, i, linestyle, color, legendName)
            self._pcaPlot.addSpectraToPCA(cls_specs, linestyle, color, legendName)
=======
        print("called update plots")
        # self._specPlot.resetPlots()
        # self._scatterPlot.resetPlots()
        # if self._mainWindow is not None:
        #     if self._showAllCheckBox.isChecked():
        #         self._plotAllSamples()
        #     else:
        #         background: np.ndarray = self._mainWindow.getBackgroundOfActiveSample()
        #         self._plotSpectraDict(self._mainWindow.getLabelledSpectraFromActiveView(), background)
        #
        # self._specPlot.finishPlotting()
        # self._scatterPlot.finishPlotting()

    # def _plotAllSamples(self) -> None:
    #     """
    #     Plots the Spectra from all samples, labelled also with sample names.
    #     :return:
    #     """
    #     i: int = 0
    #     allSpecs: Dict[str, Dict[str, np.ndarray]] = self._mainWindow.getLabelledSpectraFromAllViews()
    #     allBackgrounds: Dict[str, np.ndarray] = self._mainWindow.getBackgroundsOfAllSamples()
    #
    #     for sampleName, specDict in allSpecs.items():
    #         background: np.ndarray = allBackgrounds[sampleName]
    #         self._plotSpectraDict(specDict, background, sampleName=sampleName, linestyle=self.linestyles[i])
    #
    #         if i == len(self.linestyles)-2:
    #             i = 0
    #         else:
    #             i += 1
    #
    # def _plotSpectraDict(self, specs: Dict[str, np.ndarray], backgroundSpec: np.ndarray,
    #                      sampleName: Union[None, str] = None,
    #                      linestyle: [Union[str, tuple]] = "solid") -> None:
    #     """
    #     Plots the given spectra dictionary from the currently active sample.
    #     :param specs: The spectr dictionaty (key: classname, value: spectra (NxM) array of N spectra with M wavelengths
    #     :param backgroundSpec: Averaged background spectrum of the corresponding sample.
    #     :param sampleName: optional samplename to include in legend
    #     :param linestyle: optional linestyle for the sample spectra
    #     :return:
    #     """
    #     def getLegendName() -> str:
    #         if sampleName is None:
    #             nameForLegend = cls_name
    #         else:
    #             nameForLegend = f"{cls_name} from {sampleName[:15]}"
    #         return nameForLegend
    #
    #     preprocessors: List['Preprocessor'] = self._mainWindow.getPreprocessors()
    #
    #     for i, (cls_name, cls_specs) in enumerate(specs.items()):
    #         color = [i / 255 for i in self._mainWindow.getColorOfClass(cls_name)]
    #         cls_specs = self._limitSpecNumber(cls_specs)
    #         cls_specs = self._preprocessSpectra(cls_specs, preprocessors, backgroundSpec)
    #
    #         legendName = getLegendName()
    #         self._specPlot.plotSpectra(cls_specs, i, linestyle, color, legendName)
    #         self._scatterPlot.addSpectraToPCA(cls_specs, linestyle, color, legendName)
>>>>>>> f647ff7b

    def updateCursorSpectrum(self, x: int, y: int) -> None:
        pass  # TODO: REFACTOR to directly take spectrum as input
        # spec: np.ndarray = self._specObj.getSpectrumaAtXY(x, y)
        # if self._cursorSpec is None:
        #     self._cursorSpec = self._specAx.plot(self._specObj.getWavelengths(), spec, color='gray')[0]
        # else:
        #     self._cursorSpec.set_ydata(spec)
        # self._canvas.draw()

    def _configureWidgets(self) -> None:
        self._numSpecSpinner.setMinimum(0)
        self._numSpecSpinner.setMaximum(1000)
        self._numSpecSpinner.setValue(100)
<<<<<<< HEAD
=======
        self._numSpecSpinner.setMaximumWidth(50)
        self._numSpecSpinner.valueChanged.connect(self.updatePlots)
>>>>>>> f647ff7b

        self._seedSpinner.setMinimum(0)
        self._seedSpinner.setMaximum(100)
        self._seedSpinner.setValue(42)
        self._seedSpinner.valueChanged.connect(self.updatePlots)

        self._showAllCheckBox.setChecked(True)
        self._showAllCheckBox.stateChanged.connect(self.updatePlots)

    def _createLayout(self) -> None:
        layout: QtWidgets.QVBoxLayout = QtWidgets.QVBoxLayout()
        optionsLayout: QtWidgets.QHBoxLayout = QtWidgets.QHBoxLayout()
        optionsLayout.addWidget(QtWidgets.QLabel("Show all samples:"))
        optionsLayout.addWidget(self._showAllCheckBox)
        optionsLayout.addStretch()
        optionsLayout.addWidget(QtWidgets.QLabel("Max. spectra per class:"))
        optionsLayout.addWidget(self._numSpecSpinner)
        optionsLayout.addStretch()
        optionsLayout.addWidget(QtWidgets.QLabel("Random seed:"))
        optionsLayout.addWidget(self._seedSpinner)
        optionsLayout.addStretch()

        self._tabView.addTab(self._specPlot, "Spectra View")
        self._tabView.addTab(self._scatterPlot, "Scatter View")

        layout.addLayout(optionsLayout)
        layout.addWidget(self._tabView)
        self.setLayout(layout)

    def _limitSpecNumber(self, specSet: np.ndarray) -> np.ndarray:
        """
        Limits number of given specSet to not exceed the value given with numSpecSpinner.
        :param specSet: (NxM) set of N spectra with M wavelengths
        :return: (N'xM) set of N' (<= numSpecSpinner.value()) spectra with M wavelengths
        """
        random.seed(self._seedSpinner.value())
        numSpecs: int = specSet.shape[0]
        maxSpecs: int = self._numSpecSpinner.value()
        if numSpecs > maxSpecs:
            specSet = specSet.copy()
            randInd: np.ndarray = np.array(random.sample(list(np.arange(numSpecs)), maxSpecs))
            specSet = specSet[randInd, :]
        return specSet


class SpecPlot(QtWidgets.QWidget):
    def __init__(self, parent: 'ResultPlots'):
        super(SpecPlot, self).__init__()
        self._figure: plt.Figure = plt.Figure()
        self._canvas: FigureCanvas = FigureCanvas(self._figure)

        self._parent: 'ResultPlots' = parent
        self._mainWin: Union[None, 'MainWindow'] = None
        self._showDescCheckBox: QtWidgets.QCheckBox = QtWidgets.QCheckBox()
        self._legendOutsideCheckBox: QtWidgets.QCheckBox = QtWidgets.QCheckBox()
        self._stackSpinner: QtWidgets.QDoubleSpinBox = QtWidgets.QDoubleSpinBox()
        self._avgCheckBox: QtWidgets.QCheckBox = QtWidgets.QCheckBox()

        self._specAx: plt.Axes = self._figure.add_subplot()
        # self._descAx: plt.Axes = self._specAx.twinx()
        self._cursorSpec: Union[plt.Line2D, None] = None
        self._currentSpectra: Union[None, np.ndarray] = None

        # self._descLib: DescriptorLibrary = DescriptorLibrary()
        # self._activeDescSet: Union[None, DescriptorSet] = None

        self._labels: Union[None, np.ndarray] = None
        self._sampleNames: Union[None, np.ndarray] = None

        self._legendItems: List[str] = []
        self._descLines: List[List[plt.Line2D]] = []
        self._selectedDescIndex: int = -1
        self._selectedPoint: int = -1
        self._onClickeEnabled: bool = True
        self._noClickTimer: QtCore.QTimer = QtCore.QTimer()

        self._configureWidgets()
        self._createLayout()

    def updatePlot(self, spectra: np.ndarray) -> None:
        self._currentSpectra = spectra.copy()
        uniqueLabels: np.ndarray = np.unique(self._labels)
        uniqueSamples: np.ndarray = np.unique(self._sampleNames)
        offsets: np.ndarray = self._getoffsetsFromLabelsAndSpectra()
        spectra += offsets
        for uniqueLbl in uniqueLabels:
            self._legendItems.append(uniqueLbl)
            ind: np.ndarray = np.where(self._labels == uniqueLbl)[0]
            specs: np.ndarray = spectra[ind, :]
            if self._avgCheckBox.isChecked():
                specs = np.mean(specs, axis=0)

            color = [i / 255 for i in self._mainWin.getColorOfClass(uniqueLbl)]
            self._specAx.plot(self._mainWin.getWavelengths(), specs.transpose(), color=color)

    def setMainWindow(self, mainWinRef: 'MainWindow') -> None:
        self._mainWin = mainWinRef

    def setClassAndSampleNames(self, classLabels: np.ndarray, sampleNames: np.ndarray) -> None:
        self._labels = classLabels
        self._sampleNames = sampleNames

    # def getDecsriptorLibrary(self) -> DescriptorLibrary:
    #     return self._descLib
    #
    # def setDescriptorLibrary(self, descLib: 'DescriptorLibrary') -> None:
    #     self._descLib = descLib
    #     self._activeDescSet = None
    #     self._plotDescriptors()
    #     self._figure.tight_layout()
    #
    # def switchToDescriptorSet(self, descSetName: str) -> None:
    #     presentNames: List[str] = [descSet.name for descSet in self._descLib.get_descriptorSets()]
    #     if descSetName in presentNames:
    #         self._activeDescSet = self._descLib.get_descriptorSets()[presentNames.index(descSetName)]
    #     else:
    #         newDescSet: DescriptorSet = DescriptorSet(descSetName)
    #         self._descLib.add_descriptorSet(newDescSet)
    #         self._activeDescSet = newDescSet
    #
    #     self._plotDescriptors()

    def resetPlots(self) -> None:
        """
        Called before starting to plot a new set of spectra.
        """
        self._specAx.clear()
        self._legendItems = []
        self._canvas.draw()

    # def plotSpectra(self, spectra: np.ndarray, index: int, linestyle: Union[str, tuple],
    #                  color: List[float], legendName: str) -> None:
    #     """
    #     Plots the spectra array.
    #     :param spectra: (NxM) array of N spectra with M wavelengths
    #     :param index: index of specset, used for optional offset.
    #     :param linestyle: the linestyle code to use
    #     :param color: The rgb color to use (or rgba)
    #     :param legendName: The legendname of the given spec set.
    #     """
    #     spectra: np.ndarray = self._prepareSpecsForPlot(spectra)
    #     self._specAx.plot(self._mainWin.getWavelengths(), spectra - index * self._stackSpinner.value(),
    #                       linestyle=linestyle, color=color)
    #
    #     self._legendItems.append(legendName)

    def finishPlotting(self) -> None:
        """
        Called after finishing plotting a set of spectra.
        """
        # if self._cursorSpec is not None:
        #     cursorSpec: np.ndarray = self._cursorSpec.get_ydata()
        #     self._cursorSpec = self._specAx.plot(self._mainWindow.getWavelengths(), cursorSpec, color='gray')[0]

        self._specAx.set_xlabel("Wavelength (nm)")
        self._specAx.set_ylabel("Intensity (a.u.)")
        if self._legendOutsideCheckBox.isChecked():
            self._specAx.legend(self._legendItems, bbox_to_anchor=(1, 1), loc="upper left")
        else:
            self._specAx.legend(self._legendItems)
        self._figure.tight_layout()
        self._plotDescriptors()
        self._canvas.draw()

    def _createLayout(self) -> None:
        layout: QtWidgets.QVBoxLayout = QtWidgets.QVBoxLayout()
        optionsLayout: QtWidgets.QFormLayout = QtWidgets.QFormLayout()
        optionsLayout.addRow("Average spectra per class", self._avgCheckBox)
        optionsLayout.addRow("Stack amount", self._stackSpinner)
        optionsLayout.addRow("Show legend outside plot", self._legendOutsideCheckBox)
        # optionsLayout.addRow("Show descriptors", self._showDescCheckBox)

        layout.addLayout(optionsLayout)
        layout.addWidget(self._canvas)
        self.setLayout(layout)

    def _configureWidgets(self) -> None:
        self._stackSpinner.setMinimum(0)
        self._stackSpinner.setMaximum(2)
        self._stackSpinner.setDecimals(2)
        self._stackSpinner.setSingleStep(0.1)
        self._stackSpinner.valueChanged.connect(self._onPlotSettingsChanged)
        self._stackSpinner.setMaximumWidth(50)

        self._avgCheckBox.setChecked(True)
        self._avgCheckBox.toggled.connect(self._onPlotSettingsChanged)
        self._showDescCheckBox.setChecked(True)


        self._legendOutsideCheckBox.toggled.connect(self._onPlotSettingsChanged)

        self._noClickTimer.timeout.connect(self._enableOnClick)

        self._canvas.mpl_connect('button_press_event', self._onClick)
        self._canvas.mpl_connect('pick_event', self._onPick)
        self._canvas.mpl_connect('motion_notify_event', self._movePoints)
        self._canvas.mpl_connect('button_release_event', self._releasePoints)

    # def _prepareSpecsForPlot(self, specArr: np.ndarray) -> np.ndarray:
    #     specArr = specArr.copy()
    #     if self._avgCheckBox.isChecked():
    #         specArr = np.mean(specArr, axis=0)
    #     return specArr.transpose()

    def _plotDescriptors(self) -> None:
        pass
        # self._descAx.clear()
        # self._descLines = []
        # if self._activeDescSet is not None and self._showDescCheckBox.isChecked():
        #     for i, desc in enumerate(self._activeDescSet.getDescriptors()):
        #         x = [desc.start, desc.peak, desc.end]
        #         y = [0, 1, 0]
        #         color = 'black' if i != self._selectedDescIndex else 'green'
        #         line: plt.Line2D = self._descAx.plot(x, y, color=color, marker='o', picker=5)[0]
        #         self._descLines.append(line)
        #
        # self._figure.tight_layout()
        # self._canvas.draw()

    def _onClick(self, event: MouseEvent) -> None:
        if self._onClickeEnabled:
            if event.button == MouseButton.LEFT and event.dblclick and self._activeDescSet is not None:
                self._addNewDescriptor(event.xdata)
            elif event.button == MouseButton.LEFT and not event.dblclick:
                self._deselectDescriptor()
            elif event.button == MouseButton.RIGHT and not event.dblclick:
                popMenu = QtWidgets.QMenu()
                popMenu.addAction("Delete Descriptor")
                popMenu.setEnabled(self._selectedDescIndex > -1)
                action = popMenu.exec_(QtGui.QCursor().pos())
                if action:
                    self._deleteSelectedDescriptor()

    def _onPick(self, event: PickEvent):
        self._selectedDescIndex = self._descLines.index(event.artist)
        try:
            self._selectedPoint = int(event.ind)
        except TypeError:
            print(f"Error: selectedDesc: {self._selectedDescIndex}, event.ind: {event.ind}")

        self._onClickeEnabled = False
        self._noClickTimer.start(500)  # To prevent directly also triggering the onClick event
        self._plotDescriptors()

    def _movePoints(self, event: MouseEvent) -> None:
        pass
        # if self._selectedDescIndex != -1 and self._selectedPoint != -1 and self._activeDescSet is not None:
        #     desc: TriangleDescriptor = self._activeDescSet.getDescriptors()[self._selectedDescIndex]
        #     startPeakEnd: List[float] = [desc.start, desc.peak, desc.end]
        #     startPeakEnd[self._selectedPoint] = event.xdata
        #     startPeakEnd = sorted(np.abs(startPeakEnd))  # avoid points getting negative and/or out of order
        #
        #     desc.start, desc.peak, desc.end = startPeakEnd[0], startPeakEnd[1], startPeakEnd[2]
        #
        #     self._plotDescriptors()

    def _releasePoints(self, _event: MouseEvent) -> None:
        self._selectedPoint = -1

    def _addNewDescriptor(self, middlePos: float):
        if self._activeDescSet is not None:
            middlePos = max([10, middlePos])  # prevent getting a negative start position
            self._activeDescSet.add_descriptor(middlePos-10, middlePos, middlePos+10)
            self.updatePlots()

    def _enableOnClick(self) -> None:
        self._onClickeEnabled = True

    def _deselectDescriptor(self) -> None:
        self._selectedDescIndex = -1
        self._selectedPoint = -1
        self._plotDescriptors()

    def _deleteSelectedDescriptor(self) -> None:
        if self._selectedDescIndex > -1:
            self._activeDescSet.remove_descriptor_of_index(self._selectedDescIndex)
            self._deselectDescriptor()

    def _onPlotSettingsChanged(self) -> None:
        if self._currentSpectra is not None:
            self.resetPlots()
            self.updatePlot(self._currentSpectra)
            self.finishPlotting()

    def _getoffsetsFromLabelsAndSpectra(self) -> np.ndarray:
        """
        Gets an offset array for the current spectra according to the set labels.
        """
        assert self._currentSpectra is not None
        offsets = np.zeros_like(self._currentSpectra)
        offsetVal: float = self._stackSpinner.value()
        if offsetVal != 0:
            uniquelabels: List[str] = list(np.unique(self._labels))
            for lbl in uniquelabels:
                lblInd: np.ndarray = np.where(self._labels == lbl)[0]
                offsets[lblInd, :] = offsetVal * uniquelabels.index(lbl)

        return offsets<|MERGE_RESOLUTION|>--- conflicted
+++ resolved
@@ -122,25 +122,6 @@
         Update the scatter and spectra plot.
         :return:
         """
-<<<<<<< HEAD
-        def getLegendName() -> str:
-            if sampleName is None:
-                nameForLegend = cls_name
-            else:
-                nameForLegend = f"{cls_name} from {sampleName[:15]}"
-            return nameForLegend
-
-        preprocessors: List['Preprocessor'] = self._mainWindow.getPreprocessors()
-
-        for i, (cls_name, cls_specs) in enumerate(specs.items()):
-            color = [i / 255 for i in self._mainWindow.getColorOfClass(cls_name)]
-            cls_specs = self._limitSpecNumber(cls_specs)
-            cls_specs = self._preprocessSpectra(cls_specs, preprocessors, backgroundSpec)
-
-            legendName = getLegendName()
-            self._specPlot.plotSpectra(cls_specs, i, linestyle, color, legendName)
-            self._pcaPlot.addSpectraToPCA(cls_specs, linestyle, color, legendName)
-=======
         print("called update plots")
         # self._specPlot.resetPlots()
         # self._scatterPlot.resetPlots()
@@ -200,7 +181,6 @@
     #         legendName = getLegendName()
     #         self._specPlot.plotSpectra(cls_specs, i, linestyle, color, legendName)
     #         self._scatterPlot.addSpectraToPCA(cls_specs, linestyle, color, legendName)
->>>>>>> f647ff7b
 
     def updateCursorSpectrum(self, x: int, y: int) -> None:
         pass  # TODO: REFACTOR to directly take spectrum as input
@@ -215,11 +195,8 @@
         self._numSpecSpinner.setMinimum(0)
         self._numSpecSpinner.setMaximum(1000)
         self._numSpecSpinner.setValue(100)
-<<<<<<< HEAD
-=======
         self._numSpecSpinner.setMaximumWidth(50)
         self._numSpecSpinner.valueChanged.connect(self.updatePlots)
->>>>>>> f647ff7b
 
         self._seedSpinner.setMinimum(0)
         self._seedSpinner.setMaximum(100)
