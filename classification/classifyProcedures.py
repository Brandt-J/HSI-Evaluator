"""
HSI Classifier
Copyright (C) 2021 Josef Brandt, University of Gothenburg <josef.brandt@gu.se>

This program is free software: you can redistribute it and/or modify
it under the terms of the GNU General Public License as published by
the Free Software Foundation, either version 3 of the License, or
(at your option) any later version.

This program is distributed in the hope that it will be useful,
but WITHOUT ANY WARRANTY; without even the implied warranty of
MERCHANTABILITY or FITNESS FOR A PARTICULAR PURPOSE.  See the
GNU General Public License for more details.

You should have received a copy of the GNU General Public License
along with this program, see COPYING.
If not, see <https://www.gnu.org/licenses/>.
"""
import time
import numpy as np
from typing import *
from enum import Enum
from multiprocessing import Queue, Event
from dataclasses import dataclass
from sklearn.metrics import classification_report
from sklearn.model_selection import train_test_split

from logger import getLogger
from helperfunctions import getRandomSpectraFromArray
from classification.classifiers import BaseClassifier, ClassificationError, KNN, SVM, NeuralNet

if TYPE_CHECKING:
    from particles import Particle
    from spectraObject import SpectraObject
    from dataObjects import Sample
    from logging import Logger


def getClassifiers() -> List['BaseClassifier']:
    """
    Returns a list with the available classifiers.
    """
    return [NeuralNet(), SVM(), KNN()]


class ClassifyMode(Enum):
    """
    Enum for defining whether to run classification on an entire image, or to only classifiy the particles.
    """
    WholeImage = 0
    Particles = 1


@dataclass
class TrainingResult:
    """
    Object for transferring classification training (and validation) result
    """
    classifier: 'BaseClassifier'
    validReportString: str
    validReportDict: dict


def trainClassifier(trainSampleList: List['Sample'], classifier: 'BaseClassifier', maxSpecsPerClass: int,
                    testSize: float, queue: Queue, stopEvent: Event) -> None:
    """
    Method for training the classifier and applying it to the samples. It currently also does the preprocessing.
    The classifier will be put back in the queue after training and validation.
    :param trainSampleList: List of Sample objects used for classifier training
    :param classifier: The Classifier to use
    :param maxSpecsPerClass: The maximum number of spectra per class to use
    :param testSize: Fraction of the data used for testing
    :param queue: Dataqueue for communication between processes.
    :param stopEvent: Event that is set if computation should be stopped.
    """
    if stopEvent.is_set():
        return

    logger: 'Logger' = getLogger("TrainingProcess")
    # training
    xtrain, xtest, ytrain, ytest = getTestTrainSpectraFromSamples(trainSampleList, maxSpecsPerClass, testSize)
    logger.debug(f"starting training on {xtrain.shape[0]} spectra")
    t0 = time.time()
    try:
        classifier.train(xtrain, xtest, ytrain, ytest)
    except Exception as e:
        queue.put(ClassificationError(f"Error during classifier Training: {e}"))
        raise ClassificationError(f"Error during classifier Training: {e}")
    logger.debug(f'Training {classifier.title} on {xtrain.shape[0]} spectra took {round(time.time() - t0, 2)} seconds')
    if stopEvent.is_set():
        return

    # validation
    ypredicted = classifier.predict(xtest)
    reportDict: dict = classification_report(ytest, ypredicted, output_dict=True, zero_division=0)
    reportStr: str = classification_report(ytest, ypredicted, output_dict=False, zero_division=0)
    logger.info(reportStr)
    classifier.makePickleable()
    queue.put(TrainingResult(classifier, reportStr, reportDict))


def classifySamples(inferenceSampleList: List['Sample'], classifier: 'BaseClassifier', mode: 'ClassifyMode',
                    queue: Queue, stopEvent: Event) -> None:
    """
    Method for training the classifier and applying it to the samples. It currently also does the preprocessing.
    :param inferenceSampleList: List of Samples on which we want to run classification.
    :param classifier: The Classifier to use
    :param mode: The classification mode to do.
    :param queue: Dataqueue for communication between processes.
    :param stopEvent: Event that is Set if the process should be cancelled
    """
<<<<<<< HEAD
    logger: 'Logger' = getLogger("Classifier Application")
    finishedSamples: List['Sample'] = []
    for i, sample in enumerate(inferenceSampleList):
        t0 = time.time()
        logger.debug(f"Starting classifcation on {sample.name}")
=======
    finishedSamples: List['Sample'] = []
    for sample in inferenceSampleList:
        if stopEvent.is_set():
            return
        completed: 'Sample' = classifySample(sample, classifier, mode, queue)
        finishedSamples.append(completed)
        queue.put("finished Sample")
    queue.put(finishedSamples)
>>>>>>> b618e1bd

        if stopEvent.is_set():
            return

<<<<<<< HEAD
        classifySpectra(sample, classifier, mode, queue)

        if stopEvent.is_set():
            return

        logger.debug(f'Finished classification on sample {sample.name} in {round(time.time()-t0, 2)} seconds'
                     f' ({i+1} of {len(inferenceSampleList)} samples done)')
        finishedSamples.append(sample)
        queue.put("finished sample")

    queue.put(finishedSamples)


def classifySpectra(sample: 'Sample', classifier: 'BaseClassifier', mode: 'ClassifyMode', dataqueue: 'Queue'):
    """
    Estimates the classes for each spectrum
    :param sample: The sample to use
    :param classifier: The classifier to use
    :param mode: The mode defining whether to classify the whole image or only the particles
    :param dataqueue: The dataqueue to push errors to
    """
    logger: 'Logger' = getLogger("Classifier Application")
=======
def classifySample(sample: 'Sample', classifier: 'BaseClassifier', mode: ClassifyMode, queue: 'Queue') -> 'Sample':
    """
    Estimates the classes for each spectrum
    :param sample: The Sample to classifiy
    :param classifier: The Classifier object to use
    :param mode: The classification mode to apply
    :param queue: The dataqueue to push errors to
    """
    logger: 'Logger' = getLogger("Classifier Application")

>>>>>>> b618e1bd
    if mode == ClassifyMode.WholeImage:
        specObject: 'SpectraObject' = sample.specObj
        specArr = specObject.getPreprocessedSpecArr()
        try:
            assignments: np.ndarray = classifier.predict(specArr)
        except Exception as e:
<<<<<<< HEAD
            error: ClassificationError = ClassificationError(f"Error during classifier inference: {e}")
            dataqueue.put(error)
            raise error
=======
            error: ClassificationError = ClassificationError(f"Error during classifier inference (image mode): {e}")
            queue.put(error)

>>>>>>> b618e1bd
        else:
            sample.setTmpClassResults(assignments)

    elif mode == ClassifyMode.Particles:
        sample.resetParticleResults()
        particles: List['Particle'] = sample.getAllParticles()
        cube: np.ndarray = sample.getPreprocessedSpecCube()
        if len(particles) == 0:
            logger.warning(f"No particles found in sample {sample.name}, cannot classify them..")
        for particle in particles:
            specArr: np.ndarray = particle.getSpectra(cube)
            try:
                assignments: np.ndarray = classifier.predict(specArr)
            except Exception as e:
<<<<<<< HEAD
                error: ClassificationError = ClassificationError(f"Error during classifier inference: {e}")
                dataqueue.put(error)
=======
                error: ClassificationError = ClassificationError(f"Error during classifier inference (particle mode): {e}")
>>>>>>> b618e1bd
                raise error
            else:
                particle.setResultFromAssignments(assignments)


def getTestTrainSpectraFromSamples(sampleList: List['Sample'], maxSpecsPerClass: int, testSize: float,
                                   ignoreBackground: bool = False) -> Tuple[np.ndarray, np.ndarray, np.ndarray, np.ndarray]:
    """
    Gets all labelled spectra from the indicated sampleview. Spectra and labels are concatenated in one array, each.
    :param sampleList: List of sampleviews to use
    :param maxSpecsPerClass: Max. number of spectra per class
    :param testSize: Fraction of the data to use as test size
    :param ignoreBackground: Whether or not to skip background pixels
    :return: Tuple[Xtrain, Xtest, ytrain, ytest]
    """
    logger: 'Logger' = getLogger("PrepareSpecsForTraining")
    labels: List[str] = []
    spectra: Union[None, np.ndarray] = None
    for sample in sampleList:
        spectraDict: Dict[str, np.ndarray] = sample.getLabelledPreprocessedSpectra()
        for name, specs in spectraDict.items():
            if ignoreBackground and name.lower() == "background":
                continue

            numSpecs = specs.shape[0]
            if numSpecs > maxSpecsPerClass:
                specs = getRandomSpectraFromArray(specs, maxSpecsPerClass)
                logger.debug(f"Reduced {numSpecs} spectra from {name} to {specs.shape[0]} spectra")
                numSpecs = maxSpecsPerClass

            labels += [name]*numSpecs
            if spectra is None:
                spectra = specs
            else:
                spectra = np.vstack((spectra, specs))

    labels: np.ndarray = np.array(labels)
    return train_test_split(spectra, labels, test_size=testSize, random_state=42)


def createClassImg(cubeShape: tuple, assignments: List[str], colorCodes: Dict[str, Tuple[int, int, int]]) -> np.ndarray:
    """
    Creates an overlay image of the current classification
    :param cubeShape: Shape of the cube array
    :param assignments: List of class names for each pixel
    :param colorCodes: Dictionary mapping class names to rgb values
    :return: np.ndarray of RGBA image as classification overlay
    """
    clfImg: np.ndarray = np.zeros((cubeShape[1], cubeShape[2], 4), dtype=np.uint8)
    i: int = 0  # counter for cube
    t0 = time.time()
    for y in range(cubeShape[1]):
        for x in range(cubeShape[2]):
            clfImg[y, x, :3] = colorCodes[assignments[i]]
            clfImg[y, x, 3] = 255
            i += 1

    print('generating class image', round(time.time()-t0, 2))
    return clfImg<|MERGE_RESOLUTION|>--- conflicted
+++ resolved
@@ -109,13 +109,6 @@
     :param queue: Dataqueue for communication between processes.
     :param stopEvent: Event that is Set if the process should be cancelled
     """
-<<<<<<< HEAD
-    logger: 'Logger' = getLogger("Classifier Application")
-    finishedSamples: List['Sample'] = []
-    for i, sample in enumerate(inferenceSampleList):
-        t0 = time.time()
-        logger.debug(f"Starting classifcation on {sample.name}")
-=======
     finishedSamples: List['Sample'] = []
     for sample in inferenceSampleList:
         if stopEvent.is_set():
@@ -124,35 +117,8 @@
         finishedSamples.append(completed)
         queue.put("finished Sample")
     queue.put(finishedSamples)
->>>>>>> b618e1bd
-
-        if stopEvent.is_set():
-            return
-
-<<<<<<< HEAD
-        classifySpectra(sample, classifier, mode, queue)
-
-        if stopEvent.is_set():
-            return
-
-        logger.debug(f'Finished classification on sample {sample.name} in {round(time.time()-t0, 2)} seconds'
-                     f' ({i+1} of {len(inferenceSampleList)} samples done)')
-        finishedSamples.append(sample)
-        queue.put("finished sample")
-
-    queue.put(finishedSamples)
-
-
-def classifySpectra(sample: 'Sample', classifier: 'BaseClassifier', mode: 'ClassifyMode', dataqueue: 'Queue'):
-    """
-    Estimates the classes for each spectrum
-    :param sample: The sample to use
-    :param classifier: The classifier to use
-    :param mode: The mode defining whether to classify the whole image or only the particles
-    :param dataqueue: The dataqueue to push errors to
-    """
-    logger: 'Logger' = getLogger("Classifier Application")
-=======
+
+
 def classifySample(sample: 'Sample', classifier: 'BaseClassifier', mode: ClassifyMode, queue: 'Queue') -> 'Sample':
     """
     Estimates the classes for each spectrum
@@ -163,22 +129,15 @@
     """
     logger: 'Logger' = getLogger("Classifier Application")
 
->>>>>>> b618e1bd
     if mode == ClassifyMode.WholeImage:
         specObject: 'SpectraObject' = sample.specObj
         specArr = specObject.getPreprocessedSpecArr()
         try:
             assignments: np.ndarray = classifier.predict(specArr)
         except Exception as e:
-<<<<<<< HEAD
-            error: ClassificationError = ClassificationError(f"Error during classifier inference: {e}")
-            dataqueue.put(error)
-            raise error
-=======
             error: ClassificationError = ClassificationError(f"Error during classifier inference (image mode): {e}")
             queue.put(error)
 
->>>>>>> b618e1bd
         else:
             sample.setTmpClassResults(assignments)
 
@@ -193,15 +152,12 @@
             try:
                 assignments: np.ndarray = classifier.predict(specArr)
             except Exception as e:
-<<<<<<< HEAD
-                error: ClassificationError = ClassificationError(f"Error during classifier inference: {e}")
-                dataqueue.put(error)
-=======
                 error: ClassificationError = ClassificationError(f"Error during classifier inference (particle mode): {e}")
->>>>>>> b618e1bd
                 raise error
             else:
                 particle.setResultFromAssignments(assignments)
+
+    return sample
 
 
 def getTestTrainSpectraFromSamples(sampleList: List['Sample'], maxSpecsPerClass: int, testSize: float,
